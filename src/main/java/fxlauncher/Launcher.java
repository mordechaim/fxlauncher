package fxlauncher;

import com.sun.javafx.application.ParametersImpl;
import com.sun.javafx.application.PlatformImpl;
import javafx.application.Application;
import javafx.application.Platform;
import javafx.fxml.FXMLLoader;
import javafx.scene.Parent;
import javafx.scene.Scene;
import javafx.scene.control.Alert;
import javafx.scene.control.TextArea;
import javafx.scene.layout.StackPane;
import javafx.scene.web.WebView;
import javafx.stage.Stage;
import javafx.stage.StageStyle;

import java.io.*;
import java.util.*;
import java.util.logging.Level;
import java.util.logging.Logger;

@SuppressWarnings("unchecked")
public class Launcher extends Application {
    private static final Logger log = Logger.getLogger("Launcher");

    private Application app;
    private Stage primaryStage;
    private Stage stage;
    private UIProvider uiProvider;
    private StackPane root;

    private final AbstractLauncher superLauncher = new AbstractLauncher<Application>()
    {
        @Override
        protected Parameters getParameters() {
            return Launcher.this.getParameters();
        }

        @Override
        protected void updateProgress(double progress) {
            Platform.runLater(() -> uiProvider.updateProgress(progress));
        }

        @Override
        protected void createApplication(Class<Application> appClass) {
            PlatformImpl.runAndWait(() ->
            {
                try {
                    app = appClass.newInstance();
                } catch (Throwable t) {
                    reportError("Error creating app class", t);
                }
            });
        }

        @Override
        protected void reportError(String title, Throwable error)
        {
            log.log(Level.WARNING, title, error);

            Platform.runLater(() ->
            {
                Alert alert = new Alert(Alert.AlertType.ERROR);
                alert.setTitle(title);
                alert.setHeaderText(String.format("%s\ncheck the logfile 'fxlauncher.log, usually in the %s directory", title, System.getProperty("java.io.tmpdir")));
//            alert.setHeaderText(title+"\nCheck the logfile usually in the "+System.getProperty("java.io.tmpdir") + "directory");
                alert.getDialogPane().setPrefWidth(600);

                ByteArrayOutputStream out = new ByteArrayOutputStream();
                PrintWriter writer = new PrintWriter(out);
                error.printStackTrace(writer);
                writer.close();
                TextArea text = new TextArea(out.toString());
                alert.getDialogPane().setContent(text);

                alert.showAndWait();
                Platform.exit();
            });
        }

        @Override
        protected void setupClassLoader(ClassLoader classLoader) {
            FXMLLoader.setDefaultClassLoader(classLoader);
            Platform.runLater(() -> Thread.currentThread().setContextClassLoader(classLoader));
        }
    };

    /**
     * Initialize the UI Provider by looking for an UIProvider inside the launcher
     * or fallback to the default UI.
     * <p>
     * A custom implementation must be embedded inside the launcher jar, and
     * /META-INF/services/fxlauncher.UIProvider must point to the new implementation class.
     * <p>
     * You must do this manually/in your build right around the "embed manifest" step.
     */
    public void init() throws Exception {
        Iterator<UIProvider> providers = ServiceLoader.load(UIProvider.class).iterator();
        uiProvider = providers.hasNext() ? providers.next() : new DefaultUIProvider();
    }

    public void start(Stage primaryStage) throws Exception {
        this.primaryStage = primaryStage;
        stage = new Stage(StageStyle.UNDECORATED);
        root = new StackPane();
        final boolean[] filesUpdated = new boolean[1];
        Scene scene = new Scene(root);
        stage.setScene(scene);

        superLauncher.setupLogFile();
        superLauncher.checkSSLIgnoreflag();
        this.uiProvider.init(stage);
        root.getChildren().add(uiProvider.createLoader());

        stage.show();

        new Thread(() ->
        {
            Thread.currentThread().setName("FXLauncher-Thread");
            try {
                superLauncher.updateManifest();
                createUpdateWrapper();
                filesUpdated[0] = superLauncher.syncFiles();
            } catch (Exception ex) {
                log.log(Level.WARNING, String.format("Error during %s phase", superLauncher.getPhase()), ex);
            }

            try {
                superLauncher.createApplicationEnvironment();
                launchAppFromManifest(filesUpdated[0]);
            } catch (Exception ex) {
                superLauncher.reportError(String.format("Error during %s phase", superLauncher.getPhase()), ex);
            }

        }).start();
    }

    private void launchAppFromManifest(boolean showWhatsnew) throws Exception {
        superLauncher.setPhase("Application Environment Prepare");
        ParametersImpl.registerParameters(app, new LauncherParams(getParameters(), superLauncher.getManifest()));
        PlatformImpl.setApplicationName(app.getClass());
        superLauncher.setPhase("Application Init");
        app.init();
<<<<<<< HEAD
        phase = "Application Start";
        log.info("Show whats new dialog? " + showWhatsnew);
        PlatformImpl.runAndWait(() ->
        {
            try {
                if (showWhatsnew && manifest.whatsNewPage != null) showWhatsNewDialog(manifest.whatsNewPage);

                // Lingering update screen will close when primary stage is shown
                if (manifest.lingeringUpdateScreen) {
                    primaryStage.showingProperty().addListener(observable -> {
                        if (stage.isShowing())
                            stage.close();
                    });
                } else {
                    stage.close();
                }

=======
        superLauncher.setPhase("Application Start");
        log.info("show whats new dialog? " + showWhatsnew);
        PlatformImpl.runAndWait(() ->
        {
            try {
                if (showWhatsnew && superLauncher.getManifest().whatsNewPage != null) showWhatsNewDialog(superLauncher.getManifest().whatsNewPage);
                primaryStage.showingProperty().addListener(observable ->
                {
                    if (stage.isShowing())
                        stage.close();
                });
>>>>>>> ddba1a93
                app.start(primaryStage);
            } catch (Exception ex) {
                superLauncher.reportError("Failed to start application", ex);
            }
        });
    }

    private void showWhatsNewDialog(String whatsNewPage) {
        WebView view = new WebView();
        view.getEngine().load(Launcher.class.getResource(whatsNewPage).toExternalForm());
        Alert alert = new Alert(Alert.AlertType.INFORMATION);
        alert.setTitle("What's new");
        alert.setHeaderText("New in this update");
        alert.getDialogPane().setContent(view);
        alert.showAndWait();
    }

    public static void main(String[] args) {
        launch(args);
    }

    private void createUpdateWrapper() {
        superLauncher.setPhase("Update Wrapper Creation");

        Platform.runLater(() ->
        {
            Parent updater = uiProvider.createUpdater(superLauncher.getManifest());
            root.getChildren().clear();
            root.getChildren().add(updater);
        });
    }

    public void stop() throws Exception {
        if (app != null)
            app.stop();
    }
}<|MERGE_RESOLUTION|>--- conflicted
+++ resolved
@@ -141,25 +141,6 @@
         PlatformImpl.setApplicationName(app.getClass());
         superLauncher.setPhase("Application Init");
         app.init();
-<<<<<<< HEAD
-        phase = "Application Start";
-        log.info("Show whats new dialog? " + showWhatsnew);
-        PlatformImpl.runAndWait(() ->
-        {
-            try {
-                if (showWhatsnew && manifest.whatsNewPage != null) showWhatsNewDialog(manifest.whatsNewPage);
-
-                // Lingering update screen will close when primary stage is shown
-                if (manifest.lingeringUpdateScreen) {
-                    primaryStage.showingProperty().addListener(observable -> {
-                        if (stage.isShowing())
-                            stage.close();
-                    });
-                } else {
-                    stage.close();
-                }
-
-=======
         superLauncher.setPhase("Application Start");
         log.info("show whats new dialog? " + showWhatsnew);
         PlatformImpl.runAndWait(() ->
@@ -171,7 +152,6 @@
                     if (stage.isShowing())
                         stage.close();
                 });
->>>>>>> ddba1a93
                 app.start(primaryStage);
             } catch (Exception ex) {
                 superLauncher.reportError("Failed to start application", ex);

--- conflicted
+++ resolved
@@ -3,11 +3,7 @@
 
 ## [1.0.15-SNAPSHOT]
 
-<<<<<<< HEAD
-- `--lingering-update-screen` will keep the update screen active until the primary stage is shown. The default is false, whereas the old behavior was similar to setting it to true.
-=======
 - Alternative classloader strategy (https://github.com/edvin/fxlauncher/pull/55)
->>>>>>> ddba1a93
 - `USERLIB` Now resolves to `user.home`/`AppData`/`Local` on Windows (https://github.com/edvin/fxlauncher/issues/52)
 - `--ignoressl` commandline argument to the fxlauncher.jar will ignore ssl certificate errors. This especially usefull when running in a business environment with for example 
 the *blue coat proxy* that uses a man in the middle attack to sniff on https connections.
